--- conflicted
+++ resolved
@@ -114,32 +114,13 @@
             raise RuntimeError("An incoming optimizer is an instance of {}. ".format(optim_type) +
                                "The optimizer(s) passed to amp.initialize() must be bare \n"
                                "instances of either ordinary Pytorch optimizers, or Apex fused \n"
-                               "optimizers (currently just FusedAdam, but FusedSGD will be added \n"
-                               "soon).  You should not manually wrap your optimizer in either \n"
+                               "optimizers (FusedAdam or FusedSGD). \n"
+                               "You should not manually wrap your optimizer in either \n"
                                "apex.fp16_utils.FP16_Optimizer or apex.optimizers.FP16_Optimizer. \n"
                                "amp.initialize will take care of that for you (if necessary) based \n"
                                "on the specified opt_level (and optional overridden properties).")
 
 
-<<<<<<< HEAD
-def wrap_fused_adam(optimizer, properties):
-    msg = 'Currently, the usage of FusedAdam is restricted to '\
-          'amp.initialize(..., opt_level="O2", keep_batchnorm_fp32=False, '\
-          'loss_scale=float or "dynamic").  We are working on enabling more general usage.'
-
-    assert properties.master_weights is True, msg
-    assert properties.cast_model_type is torch.float16, msg
-    assert (properties.keep_batchnorm_fp32 is False or
-            properties.keep_batchnorm_fp32 is None), msg
-
-    if properties.loss_scale == "dynamic":
-        return FP16_Optimizer_for_fused(optimizer, dynamic_loss_scale=True)
-    else:
-        return FP16_Optimizer_for_fused(optimizer, static_loss_scale=properties.loss_scale)
-
-
-=======
->>>>>>> 7aad54f7
 def _initialize(models, optimizers, properties, num_losses=1, cast_model_outputs=None):
     from apex.parallel import DistributedDataParallel as apex_DDP
     from .amp import init as amp_init
